from google.oauth2.credentials import Credentials
from google_auth_oauthlib.flow import InstalledAppFlow
from googleapiclient.discovery import build
import base64

# Gmail API scopes required
SCOPES = ["https://www.googleapis.com/auth/gmail.readonly"]

<<<<<<< HEAD
# Global variables that can be imported
service = None
messages = []
email_bodies = []

# Function to login user into their email via localhost:8080
def gmail_service():
    creds = None
    flow = InstalledAppFlow.from_client_secrets_file("client_secrets.json", SCOPES)
    creds = flow.run_local_server(port=8080)
    service = build("gmail", "v1", credentials=creds)
    return service

# Extracts and decodes email
def get_email_body(msg_data):
    payload = msg_data["payload"]
    
    # Case 1: Simple email (text/plain utf-8 directly in body)
    if "body" in payload and "data" in payload["body"]:
        data = payload["body"]["data"]
        decoded = base64.urlsafe_b64decode(data).decode("utf-8")
        return decoded
    
    # Case 2: Multipart email (text/plain + HTML parts)
    parts = payload.get("parts", [])
    for part in parts:
        if part["mimeType"] in ["text/plain", "text/html"]:
            if "data" in part["body"]:
                data = part["body"]["data"]
                decoded = base64.urlsafe_b64decode(data).decode("utf-8")
                return decoded
    
    # return nothing if somehow email has neither cases
    return "Somehow neither cases has matched??"

def fetch_emails():
    global service, messages, email_bodies  # Make variables global so they can be imported
    
    service = gmail_service()
    results = service.users().messages().list(userId="me", maxResults=3).execute()
    messages = results.get("messages", [])
    
    email_bodies = []
    for msg in messages:
        msg_data = service.users().messages().get(userId="me", id=msg["id"], format="full").execute()
        body = get_email_body(msg_data)
        email_bodies.append(body)
    
    return email_bodies

def initialize_data():
    """Call this function to fetch and populate all variables"""
    return fetch_emails()

# Only run this if the file is executed directly
if __name__ == "__main__":
    bodies = fetch_emails()
    for body in bodies:
        print("This is the body", body)
=======
class GetData:
    # Function to login user into their email via localhost:8080
    def gmail_service():
        creds = None
        flow = InstalledAppFlow.from_client_secrets_file("client_secrets.json", SCOPES)
        creds = flow.run_local_server(port=8080)
        service = build("gmail", "v1", credentials=creds)
        return service

    # Extracts and decodes email
    def get_email_body(msg_data):
        """
        Extract and decode email body
        
        Args:
            msg_data: Gmail API message data
            
        Returns:
            str: Decoded email body
        """
        payload = msg_data["payload"]
        
        # Case 1: Simple email (text/plain utf-8 directly in body)
        if "body" in payload and "data" in payload["body"]:
            data = payload["body"]["data"]
            decoded = base64.urlsafe_b64decode(data).decode("utf-8")
            return decoded
        
        # Case 2: Multipart email (text/plain + HTML parts)
        parts = payload.get("parts", [])
        for part in parts:
            if part["mimeType"] in ["text/plain", "text/html"]:
                data = part["body"]["data"]
                decoded = base64.urlsafe_b64decode(data).decode("utf-8")
                return decoded
        
        # return if no data found
        return "No data found"

    def get_email_subject(msg_data):
        """
        Extract email subject from Gmail API message data
        
        Args:
            msg_data: Gmail API message data
            
        Returns:
            str: Email subject line
        """
        headers = msg_data["payload"].get("headers", [])
        for header in headers:
            if header["name"].lower() == "subject":
                return header["value"]
        
        # No subject found
        return "No subject found"  
    
    def get_email_sender(msg_data):
        """
        Extract sender information from Gmail API message data
        
        Args:
            msg_data: Gmail API message data
            
        Returns:
            str: Sender email address
        """
        headers = msg_data["payload"].get("headers", [])
        for header in headers:
            if header["name"].lower() == "from":
                return header["value"]
            
        # Return if no header is found
        return "No header found"      
>>>>>>> b644973d
<|MERGE_RESOLUTION|>--- conflicted
+++ resolved
@@ -6,19 +6,24 @@
 # Gmail API scopes required
 SCOPES = ["https://www.googleapis.com/auth/gmail.readonly"]
 
-<<<<<<< HEAD
 # Global variables that can be imported
 service = None
 messages = []
 email_bodies = []
 
-# Function to login user into their email via localhost:8080
-def gmail_service():
-    creds = None
-    flow = InstalledAppFlow.from_client_secrets_file("client_secrets.json", SCOPES)
-    creds = flow.run_local_server(port=8080)
-    service = build("gmail", "v1", credentials=creds)
-    return service
+class GetData:
+    # Function to login user into their email via localhost:8080
+    def gmail_service():
+        creds = None
+        flow = InstalledAppFlow.from_client_secrets_file("client_secrets.json", SCOPES)
+        creds = flow.run_local_server(port=8080)
+        service = build("gmail", "v1", credentials=creds)
+        return service
+
+service = gmail_service()
+results = service.users().messages().list(userId="me", maxResults=3).execute()
+messages = results.get("messages", [])
+
 
 # Extracts and decodes email
 def get_email_body(msg_data):
@@ -34,111 +39,17 @@
     parts = payload.get("parts", [])
     for part in parts:
         if part["mimeType"] in ["text/plain", "text/html"]:
-            if "data" in part["body"]:
-                data = part["body"]["data"]
-                decoded = base64.urlsafe_b64decode(data).decode("utf-8")
-                return decoded
+            data = part["body"]["data"]
+            decoded = base64.urlsafe_b64decode(data).decode("utf-8")
+            return decoded
     
     # return nothing if somehow email has neither cases
     return "Somehow neither cases has matched??"
 
-def fetch_emails():
-    global service, messages, email_bodies  # Make variables global so they can be imported
+
+# Iterate through all emails extracted
+for msg in messages:
+    msg_data = service.users().messages().get(userId="me", id=msg["id"], format="full").execute()
     
-    service = gmail_service()
-    results = service.users().messages().list(userId="me", maxResults=3).execute()
-    messages = results.get("messages", [])
-    
-    email_bodies = []
-    for msg in messages:
-        msg_data = service.users().messages().get(userId="me", id=msg["id"], format="full").execute()
-        body = get_email_body(msg_data)
-        email_bodies.append(body)
-    
-    return email_bodies
-
-def initialize_data():
-    """Call this function to fetch and populate all variables"""
-    return fetch_emails()
-
-# Only run this if the file is executed directly
-if __name__ == "__main__":
-    bodies = fetch_emails()
-    for body in bodies:
-        print("This is the body", body)
-=======
-class GetData:
-    # Function to login user into their email via localhost:8080
-    def gmail_service():
-        creds = None
-        flow = InstalledAppFlow.from_client_secrets_file("client_secrets.json", SCOPES)
-        creds = flow.run_local_server(port=8080)
-        service = build("gmail", "v1", credentials=creds)
-        return service
-
-    # Extracts and decodes email
-    def get_email_body(msg_data):
-        """
-        Extract and decode email body
-        
-        Args:
-            msg_data: Gmail API message data
-            
-        Returns:
-            str: Decoded email body
-        """
-        payload = msg_data["payload"]
-        
-        # Case 1: Simple email (text/plain utf-8 directly in body)
-        if "body" in payload and "data" in payload["body"]:
-            data = payload["body"]["data"]
-            decoded = base64.urlsafe_b64decode(data).decode("utf-8")
-            return decoded
-        
-        # Case 2: Multipart email (text/plain + HTML parts)
-        parts = payload.get("parts", [])
-        for part in parts:
-            if part["mimeType"] in ["text/plain", "text/html"]:
-                data = part["body"]["data"]
-                decoded = base64.urlsafe_b64decode(data).decode("utf-8")
-                return decoded
-        
-        # return if no data found
-        return "No data found"
-
-    def get_email_subject(msg_data):
-        """
-        Extract email subject from Gmail API message data
-        
-        Args:
-            msg_data: Gmail API message data
-            
-        Returns:
-            str: Email subject line
-        """
-        headers = msg_data["payload"].get("headers", [])
-        for header in headers:
-            if header["name"].lower() == "subject":
-                return header["value"]
-        
-        # No subject found
-        return "No subject found"  
-    
-    def get_email_sender(msg_data):
-        """
-        Extract sender information from Gmail API message data
-        
-        Args:
-            msg_data: Gmail API message data
-            
-        Returns:
-            str: Sender email address
-        """
-        headers = msg_data["payload"].get("headers", [])
-        for header in headers:
-            if header["name"].lower() == "from":
-                return header["value"]
-            
-        # Return if no header is found
-        return "No header found"      
->>>>>>> b644973d
+    body = get_email_body(msg_data)
+    print("This is the body", body)